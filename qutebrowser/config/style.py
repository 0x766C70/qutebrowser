--- conflicted
+++ resolved
@@ -1,4 +1,4 @@
-# vim: ft=python fileencoding=utf-8 sts=4 sw=4 et:
+# vim: ft=python fileencoding=utf-8 sts=4 sw=4 et:D
 
 # Copyright 2014-2015 Florian Bruhin (The Compiler) <mail@qutebrowser.org>
 #
@@ -42,12 +42,8 @@
     """
     colordict = ColorDict(config.section('colors'))
     template = jinja2.Template(template_str)
-<<<<<<< HEAD
-    return template.render(color=colordict, font=config.section('fonts'))
-=======
-    return template.render(color=colordict, font=fontdict,
+    return template.render(color=colordict, font=config.section('fonts'),
                            config=objreg.get('config'))
->>>>>>> 9b5c0075
 
 
 def set_register_stylesheet(obj):
