--- conflicted
+++ resolved
@@ -28,14 +28,9 @@
                           QCoreApplication, QEventLoop)
 from PyQt5.QtWidgets import QWidget, QVBoxLayout, QApplication, QSizePolicy
 
-<<<<<<< HEAD
-from qutebrowser.commands import runners, cmdutils
-from qutebrowser.config import config, configfiles, websettings
-=======
 from qutebrowser.commands import runners
 from qutebrowser.api import cmdutils
-from qutebrowser.config import config, configfiles
->>>>>>> ead69b0d
+from qutebrowser.config import config, configfiles, websettings
 from qutebrowser.utils import (message, log, usertypes, qtutils, objreg, utils,
                                jinja, debug)
 from qutebrowser.mainwindow import messageview, prompt
