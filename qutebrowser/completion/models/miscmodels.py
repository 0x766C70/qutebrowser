--- conflicted
+++ resolved
@@ -19,15 +19,6 @@
 
 """Functions that return miscellaneous completion models."""
 
-<<<<<<< HEAD
-# FIXME:conf
-# pylint: disable=unused-argument
-
-from PyQt5.QtCore import Qt, QTimer, pyqtSlot
-
-from qutebrowser.browser import browsertab
-=======
->>>>>>> 49b858e3
 from qutebrowser.config import config, configdata
 from qutebrowser.utils import objreg, log
 from qutebrowser.commands import cmdutils
